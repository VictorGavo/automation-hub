from datetime import datetime, timedelta
import os
import re
from typing import List, Dict
from typing import List
>>>>>>> origin/main
from config import Config
import logging

logger = logging.getLogger(__name__)

class SODDataProcessor:
    """Enhanced SOD data processor with better field mapping and error handling"""
    
    def __init__(self):
        # Field mappings to handle variations and normalize data
        self.field_mappings = {
            "What am I looking forward to the most today?": "highlight",
            "Today's Big 3": "big3",
            "I know today would be successful if I did or felt this by the end:": "success_criteria",
            "What would make today successful?": "success_criteria",  # Alternative form
            "3 things I'm grateful for in my life:": "gratitude_life",
            "3 things I'm grateful about myself:": "gratitude_self",
            "I'm excited today for:": "excited_for",
            "One word to describe the person I want to be today would be __ because:": "one_word",
            "Someone who needs me on my a-game today is:": "a_game_for",
            "What's a potential obstacle/stressful situation for today and how would my best self deal with it?": "obstacle",
            "Someone I could surprise with a note, gift, or sign of appreciation is:": "surprise",
            "One action I could take today to demonstrate excellence or real value is:": "excellence_action",
            "One bold action I could take today is:": "bold_action",
            "An overseeing high performance coach would tell me today that:": "coach_advice",
            "The big projects I should keep in mind, even if I don't work on them today, are:": "big_projects"
        }
    
    def normalize_sod_data(self, raw_data: Dict) -> Dict:
        """Normalize SOD data to handle field variations"""
        if not raw_data:
            return {}
        
        normalized = {}
        
        for raw_key, value in raw_data.items():
            # Find matching normalized key
            if raw_key in self.field_mappings:
                normalized_key = self.field_mappings[raw_key]
                normalized[normalized_key] = self.clean_field_value(value)
            else:
                # Keep unknown fields but clean them
                normalized[raw_key] = self.clean_field_value(value)
        
        # Add original data for backward compatibility
        normalized['_original'] = raw_data
        
        return normalized
    
    def clean_field_value(self, value) -> str:
        """Clean and validate field values"""
        if not value:
            return ""
        
        # Convert to string and strip whitespace
        cleaned = str(value).strip()
        
        # Remove excessive newlines
        cleaned = re.sub(r'\n{3,}', '\n\n', cleaned)
        
        return cleaned
    
    def process_big3(self, big3_text: str) -> List[str]:
        """Process Big 3 text into structured list with better error handling"""
        if not big3_text:
            return ["(No Big 3 data from SOD form)", "", ""]
        
        # Split by newlines and clean
        items = [item.strip() for item in big3_text.split('\n') if item.strip()]
        
        processed_items = []
        
        for i, item in enumerate(items[:3]):  # Only take first 3 items
            # Check if already numbered
            if re.match(r'^\d+\.\s+', item):
                processed_items.append(item)
            else:
                processed_items.append(f"{i+1}. {item}")
        
        # Fill in missing items
        while len(processed_items) < 3:
            processed_items.append(f"{len(processed_items)+1}. ")
        
        return processed_items
    
    def get_success_criteria(self, normalized_data: Dict) -> str:
        """Get success criteria with fallback handling"""
        success = normalized_data.get('success_criteria', '')
        
        if not success:
            # Check original data for any success-related field
            original = normalized_data.get('_original', {})
            for key, value in original.items():
                if 'success' in key.lower() and value:
                    return str(value).strip()
        
        return success if success else "(Success criteria not provided in SOD form)"

class MarkdownGenerator:
    def __init__(self):
        self.config = Config()
        self.template_dir = "templates"
        self.output_dir = "daily_notes"
        
        # Create output directory if it doesn't exist
        if not os.path.exists(self.output_dir):
            os.makedirs(self.output_dir)

        self.drive_manager = None
        if Config.GOOGLE_DRIVE_ENABLED:
            try:
                if Config.GOOGLE_DRIVE_METHOD == 'filesystem':
                    from file_system import FileSystemDriveManager
                    self.drive_manager = FileSystemDriveManager(Config.GOOGLE_DRIVE_SYNC_PATH)
                    print("Google Drive file system integration enabled")
                else:
                    print(f"Unknown Google Drive Method: {Config.GOOGLE_DRIVE_METHOD}")
            except Exception as e:
                print(f"Failed to initialize Google Drive: {e}")
                self.drive_manager = None
    
    def generate_daily_template(self, daily_entry):
        """Generate markdown template with dynamic frontmatter and restructured sections"""

        if not daily_entry:
            return None
        
        date_str = daily_entry['date'].strftime('%Y-%m-%d')
        
        # Generate markdown content using updated structure
        content = self._build_template_content(daily_entry, date_str)

        # Process Notion captures if EOD data exists (indicating end of day processing)
        notion_processing_results = {
        'enabled': Config.NOTION_ENABLED,
        'captures_found': False,
        'sections_imported': 0,
        'blocks_cleared': 0,
        'error': None
        }

<<<<<<< HEAD
=======

        # Process Notion captures if EOD data exists (indicating end of day processing)

>>>>>>> e039321b
        if daily_entry['eod_data'] and Config.NOTION_ENABLED:
            try:
                from notion_manager import NotionManager
                notion_manager = NotionManager()
                
                print(f"🔍 Processing Notion captures for {date_str}...")
                
                # Get captures from Notion with enhanced logging
<<<<<<< HEAD
=======
                capture_result = notion_manager.get_daily_capture_content()
                
                if capture_result['success'] and capture_result['content']:
                    sections_found = len(capture_result['content'])
                    print(f"✅ Found {sections_found} content sections in Notion:")
                    
                    # Log each section for debugging
                    for header, items in capture_result['content'].items():
                        print(f"  • '{header}': {len(items)} items")
                    
                    # Format for markdown with validation
                # Get captures from Notion
>>>>>>> e039321b
                capture_result = notion_manager.get_daily_capture_content()
                
                if capture_result['success'] and capture_result['content']:
                    sections_found = len(capture_result['content'])
                    print(f"✅ Found {sections_found} content sections in Notion:")
                    
                    # Log each section for debugging
                    for header, items in capture_result['content'].items():
                        print(f"  • '{header}': {len(items)} items")
                    
                    # Format for markdown with validation
                    notion_markdown = notion_manager.format_content_for_markdown(
                        capture_result['content']
                    )

                    print(f"📝 Generated {len(notion_markdown)} characters of markdown")
                    if len(notion_markdown) > 0:
                        print(f"   Preview: {notion_markdown[:100]}...")
                    
<<<<<<< HEAD
                    print(f"📝 Generated {len(notion_markdown)} characters of markdown")
                    if len(notion_markdown) > 0:
                        print(f"   Preview: {notion_markdown[:100]}...")
=======
                    if notion_markdown.strip():
                        # Insert into content with validation
                        content_lines = content.split('\n')
                        original_lines = len(content_lines)
                        
                        updated_lines = self._insert_notion_captures(content_lines, notion_markdown)
                        content = '\n'.join(updated_lines)
                        
                        added_lines = len(updated_lines) - original_lines
                        print(f"✅ Imported captures (+{added_lines} lines)")
                    # print(f"DEBUG: Generated markdown length: {len(notion_markdown)}")
                    # print(f"DEBUG: Generated markdown preview: {notion_markdown[:200]}...")
>>>>>>> e039321b
                    
                    if notion_markdown.strip():
                        # Insert into content with validation
                        content_lines = content.split('\n')
                        original_lines = len(content_lines)
                        
                        updated_lines = self._insert_notion_captures(content_lines, notion_markdown)
                        content = '\n'.join(updated_lines)
<<<<<<< HEAD
                        
                        added_lines = len(updated_lines) - original_lines
                        print(f"✅ Imported captures (+{added_lines} lines)")
=======
                        print(f"✅ Imported captures from Notion Daily Capture")
                        # print(f"DEBUG: Content after insertion contains 'Quick Capture': {'Quick Capture' in content}")
>>>>>>> e039321b

                        notion_processing_results['captures_found'] = True
                        notion_processing_results['sections_imported'] = len([
                            header for header in capture_result['content'].keys()
                            if any(capture_key in header for capture_key in ['💭 Quick Capture', 'Quick Capture', 'Capture'])
                        ])
                        
                        # Validate insertion
                        if 'Quick Capture' in content:
                            print("✅ Quick Capture section successfully inserted")
                        else:
                            logger.warning("⚠️ Quick Capture section not found after insertion")
                    else:
                        print("⚠️ Generated markdown content is empty")
                        logger.warning("Empty markdown from Notion captures")
                    
                    # Clear the Notion page for next day with better error reporting
                    print("🧹 Clearing Notion Daily Capture page...")
                    clear_result = notion_manager.clear_daily_capture_page()
                    if clear_result['success']:
                        notion_processing_results['blocks_cleared'] = clear_result['deleted_blocks']
                        print(f"✅ Cleared {clear_result['deleted_blocks']} blocks from Daily Capture")
                    else:
                        error_msg = f"Clear failed: {clear_result['error']}"
                        print(f"❌ {error_msg}")
                        notion_processing_results['error'] = error_msg
                        logger.error(error_msg)

                    # Rebuild template sections for the next day with validation
                    print("🔄 Rebuilding Daily Capture template for tomorrow...")
                    if daily_entry['sod_data']:
                        rebuild_result = notion_manager.update_daily_capture_template(daily_entry['sod_data'])
                        if rebuild_result['success']:
                            print(f"✅ Rebuilt Daily Capture template for tomorrow")
                        else:
                            error_msg = f"Template rebuild failed: {rebuild_result['error']}"
                            print(f"❌ {error_msg}")
                            notion_processing_results['error'] = error_msg
                            logger.error(error_msg)
                    else:
                        print("⚠️ No SOD data available for template rebuild")
                        logger.warning("Missing SOD data for template rebuild - may cause stale data tomorrow")

                    # Final status report
                    if notion_processing_results['sections_imported'] > 0:
                        print(f"🎉 Successfully processed {notion_processing_results['sections_imported']} capture sections")
<<<<<<< HEAD
=======
                else:
                    if capture_result['success']:
                        print("ℹ️ No captures found in Notion Daily Capture page")
                    else:
                        error_msg = f"Failed to retrieve captures: {capture_result.get('error', 'Unknown error')}"
                        print(f"❌ {error_msg}")
                        notion_processing_results['error'] = error_msg
                        logger.error(error_msg)
                    
            except Exception as e:
                error_msg = f"Notion processing exception: {e}"
                print(f"❌ {error_msg}")
                notion_processing_results['error'] = error_msg
                logger.error(error_msg, exc_info=True)
                    
                    # Clear the Notion page for next day
                clear_result = notion_manager.clear_daily_capture_page()
                if clear_result['success']:
                    notion_processing_results['blocks_cleared'] = clear_result['deleted_blocks']
                    print(f"✅ Cleared {clear_result['deleted_blocks']} items from Daily Capture")
                else:
                    print(f"❌ Failed to clear Daily Capture: {clear_result['error']}")
                    notion_processing_results['error'] = f"Clear failed: {clear_result['error']}"

                # Rebuild template sections for the next day
                if daily_entry['sod_data']: # Use current SOD data to rebuild tempalte
                    rebuild_result = notion_manager.update_daily_capture_template(daily_entry['sod_data'])
                    if rebuild_result['success']:
                        print(f"✅ Rebuilt Daily Capture template for next day")
                    else:
                        print(f"❌ Failed to rebuild tempalte: {rebuild_result['error']}")

                if notion_processing_results['sections_imported'] > 0:
                    print(f"✅ Imported {notion_processing_results['sections_imported']} capture sections from Notion")
>>>>>>> e039321b
                else:
                    if capture_result['success']:
                        print("ℹ️ No captures found in Notion Daily Capture page")
                    else:
                        error_msg = f"Failed to retrieve captures: {capture_result.get('error', 'Unknown error')}"
                        print(f"❌ {error_msg}")
                        notion_processing_results['error'] = error_msg
                        logger.error(error_msg)
                    
            except Exception as e:
                error_msg = f"Notion processing exception: {e}"
                print(f"❌ {error_msg}")
<<<<<<< HEAD
                notion_processing_results['error'] = error_msg
                logger.error(error_msg, exc_info=True)
        
=======
                notion_processing_results['error'] = error_msg        
>>>>>>> e039321b
        # Write to file
        filename = f"{date_str}.md"
        filepath = os.path.join(self.output_dir, filename)
        
        try:
            with open(filepath, 'w', encoding='utf-8') as f:
                f.write(content)
            
            print(f"Generated daily template: {filepath}")
            # Upload to Google Drive if enabled (add after the existing print statement)
            if self.drive_manager:
                upload_result = self.drive_manager.upload_daily_note(filepath, daily_entry['date'])
                if upload_result['success']:
                    print(f"Successfully uploaded {os.path.basename(filepath)} to Google Drive")
                else:
                    print(f"Failed to upload {os.path.basename(filepath)} to Google Drive: {upload_result.get('error')}")
            return filepath
        except Exception as e:
            print(f"Error writing markdown file: {e}")
            return None
    
    def _build_template_content(self, daily_entry, date_str):
        """Build the complete template with dynamic frontmatter and restructured sections"""
        content = []
        
        # Add dynamic frontmatter
        content.extend(self._build_frontmatter(daily_entry, date_str))
        content.append("")
        
        # Navigation
        content.extend(self._build_navigation(daily_entry, date_str))
        content.append("")
        
        # Reminders section (with SOD data)
        content.extend(self._build_reminders_section(daily_entry))
        content.append("")
        
        # Tasks section (with code blocks)
        content.extend(self._build_tasks_section(date_str))
        content.append("")
        
        # Today section (simplified)
        content.extend(self._build_today_section())
        content.append("")
        
        # Journals section (with SOD data)
        content.extend(self._build_journals_section(daily_entry))
        content.append("")
        
        # Reflection section (with EOD data, no manual inputs)
        content.extend(self._build_reflection_section(daily_entry))
        content.append("")
        
        # Today's Notes section
        content.extend(self._build_notes_section(daily_entry))
        
        return "\n".join(content)
    
    def _build_frontmatter(self, daily_entry, date_str):
        """Build dynamic frontmatter based on available data"""
        date_obj = daily_entry['date']
        year = date_obj.year
        week_num = date_obj.isocalendar()[1]
        week_str = f"{year}-W{week_num:02d}"
        
        frontmatter = []
        frontmatter.append("---")
        
        # Base fields (created on SOD submission)
        frontmatter.append("tags: reviews/daily")
        frontmatter.append(f"Created: {datetime.now().strftime('%Y-%m-%dT%H:%M:%S')}")
        frontmatter.append("Headings:")
        frontmatter.append(f'  - "[[{date_str}#Thoughts|💭]] [[{date_str}#Improvements|💪]] [[{date_str}#Obstacles|🚧]]"')
        frontmatter.append(f'  - "[[{date_str}#Accomplishments|✅]] [[{date_str}#Gratitude|🙏]] [[{date_str}#Content Log|📚]]"')
        frontmatter.append(f'Parent: "[[My Calendar/My Weekly Notes/{week_str}|{week_str}]]"')
        
        # Add EOD fields if EOD data exists
        if daily_entry['eod_data'] and daily_entry['eod_timestamp']:
            eod_data = daily_entry['eod_data']
            
            if 'Rating' in eod_data and eod_data['Rating']:
                frontmatter.append(f"Rating: {eod_data['Rating']}")
            
            if 'Summary' in eod_data and eod_data['Summary']:
                # Format for YAML multiline
                summary = eod_data['Summary'].replace('\n', '\n  ')
                frontmatter.append("Summary: |-")
                frontmatter.append(f"  {summary}")
            
            if 'Story' in eod_data and eod_data['Story']:
                story = eod_data['Story'].replace('\n', '\n  ')
                frontmatter.append("Story: |-")
                frontmatter.append(f"  {story}")
                
            for energy_type in ['Physical', 'Mental', 'Emotional', 'Spiritual']:
                if energy_type in eod_data and eod_data[energy_type]:
                    frontmatter.append(f"{energy_type}: {eod_data[energy_type]}")
        
        # Journal metadata
        frontmatter.append("journal: Day")
        frontmatter.append(f"journal-start-date: {date_str}")
        
        # Add journal-end-date only if EOD is completed
        if daily_entry['eod_data']:
            frontmatter.append(f"journal-end-date: {date_str}")
        
        frontmatter.append("journal-section: day")
        frontmatter.append("---")
        
        return frontmatter
    
    def _build_navigation(self, daily_entry, date_str):
        """Build navigation with proper week linking"""
        prev_date = (daily_entry['date'] - timedelta(days=1)).strftime('%Y-%m-%d')
        next_date = (daily_entry['date'] + timedelta(days=1)).strftime('%Y-%m-%d')
        week_str = f"{daily_entry['date'].year}-W{daily_entry['date'].isocalendar()[1]:02d}"
        
        return [f"<< [[My Calendar/My Daily Notes/{prev_date}|{prev_date}]] | [[My Calendar/My Weekly Notes/{week_str}|{week_str}]] | [[My Calendar/My Daily Notes/{next_date}|{next_date}]] >>"]
    
    def _build_reminders_section(self, daily_entry):
<<<<<<< HEAD
        """Build reminders section with enhanced SOD data processing"""
=======

        """Build reminders section with SOD data"""
>>>>>>> e039321b
        content = []
        content.append("## Reminders")
        content.append("")
        
        processor = SODDataProcessor()
        
        # Today's Highlight with enhanced processing
<<<<<<< HEAD
=======
        content.append("```ad-tip")
        content.append("title:Today's Highlight")
        
        if daily_entry['sod_data']:
            normalized_data = processor.normalize_sod_data(daily_entry['sod_data'])
            highlight = normalized_data.get('highlight', '')
            
            if highlight:
                content.append(f"{highlight}")
            else:
                content.append("(No highlight provided in SOD form)")
        else:
            content.append("(SOD form not completed)")
        
        content.append("```")
        content.append("")
        
        # Today's Big 3 with enhanced processing
        content.append("**Today's Big 3**")
        content.append("")
        
        if daily_entry['sod_data']:
            normalized_data = processor.normalize_sod_data(daily_entry['sod_data'])
            big3_text = normalized_data.get('big3', '')
            big3_items = processor.process_big3(big3_text)
            
            # Add validation logging
            if not big3_text:
                logger.warning("Big 3 field empty or missing from SOD data")
            
            for item in big3_items:
                content.append(item)
        # Today's Highlight
>>>>>>> e039321b
        content.append("```ad-tip")
        content.append("title:Today's Highlight")
        
        if daily_entry['sod_data']:
            normalized_data = processor.normalize_sod_data(daily_entry['sod_data'])
            highlight = normalized_data.get('highlight', '')
            
            if highlight:
                content.append(f"{highlight}")
            else:
                content.append("(No highlight provided in SOD form)")
        else:
            content.append("(SOD form not completed)")
        
        content.append("```")
        content.append("")
        
        # Today's Big 3 with enhanced processing
        content.append("**Today's Big 3**")
        content.append("")
        
        if daily_entry['sod_data']:
            normalized_data = processor.normalize_sod_data(daily_entry['sod_data'])
            big3_text = normalized_data.get('big3', '')
            big3_items = processor.process_big3(big3_text)
            
            # Add validation logging
            if not big3_text:
                logger.warning("Big 3 field empty or missing from SOD data")
            
            for item in big3_items:
                content.append(item)
        else:
            content.append("1. (SOD form not completed)")
            content.append("2. ")
            content.append("3. ")
            logger.warning("No SOD data available for Big 3 processing")
        
        # Remember previous day's improvements
        prev_date = (daily_entry['date'] - timedelta(days=1)).strftime('%Y-%m-%d')
        content.append("")
        content.append(f"Remember [[{prev_date}#Improvements]]")
        
        return content
    
    def _build_tasks_section(self, date_str):
        """Build tasks section with code blocks"""
        content = []
        content.append("## Tasks")
        content.append("")
        
        # Tasks code block
        content.append("```tasks")
        content.append("not done")
        content.append(f"((due on {date_str}) OR (scheduled on {date_str})) OR (((scheduled before {date_str}) OR (due before {date_str})) AND (tags does not include habit))")
        content.append("sort by priority")
        content.append("```")
        content.append("")
        
        # Todoist under h3 for minimization
        content.append("### Today")
        content.append("```todoist")
        content.append('name: "Today and Overdue"')
        content.append('filter: "today | overdue"')
        content.append("```")
        
        return content
    
    def _build_today_section(self):
        """Build simplified today section"""
        content = []
        content.append("## Today")
        content.append("")
        
        # Captured Notes
        content.append("### Captured Notes")
        content.append("```dataview")
        content.append("list")
        content.append('where tags = "#note/🌱" and file.cday = this.file.cday')
        content.append("```")
        content.append("")
        
        # Created Notes
        content.append("### Created Notes")
        content.append("```dataview")
        content.append("list")
        content.append("where file.cday = this.file.cday")
        content.append("```")
        
        return content
    
    def _build_journals_section(self, daily_entry):
        """Build journals section with SOD data"""
        content = []
        content.append("## Journals")
        content.append("")
        
        # Gratitude section
        content.append("### Gratitude")
        content.append("")
        
        processor = SODDataProcessor()
        
        # Enhanced gratitude processing
<<<<<<< HEAD
=======
        content.append("**3 things I'm grateful for in my life:**")
        if daily_entry['sod_data']:
            normalized_data = processor.normalize_sod_data(daily_entry['sod_data'])
            gratitude_life = normalized_data.get('gratitude_life', '')
            
>>>>>>> e039321b
        content.append("**3 things I'm grateful for in my life:**")
        if daily_entry['sod_data']:
            normalized_data = processor.normalize_sod_data(daily_entry['sod_data'])
            gratitude_life = normalized_data.get('gratitude_life', '')
            
            if gratitude_life:
                items = [item.strip() for item in gratitude_life.split('\n') if item.strip()]
                for item in items:
                    content.append(f"- {item}")
            else:
                content.append("- (No gratitude data from SOD form)")
        else:
            content.append("- (SOD form not completed)")
        content.append("")
        
        content.append("**3 things I'm grateful for about myself:**")
        if daily_entry['sod_data']:
            normalized_data = processor.normalize_sod_data(daily_entry['sod_data'])
            gratitude_self = normalized_data.get('gratitude_self', '')
            
<<<<<<< HEAD
=======
        if daily_entry['sod_data'] and "3 things I'm grateful about myself:" in daily_entry['sod_data']:
            gratitude_self = daily_entry['sod_data']["3 things I'm grateful about myself:"]
>>>>>>> e039321b
            if gratitude_self:
                items = [item.strip() for item in gratitude_self.split('\n') if item.strip()]
                for item in items:
                    content.append(f"- {item}")
            else:
                content.append("- (No self-gratitude data from SOD form)")
        else:
            content.append("- (SOD form not completed)")
        content.append("")

        # Enhanced Morning Mindset
        content.append("### Morning Mindset")
        content.append("")
        
        if not daily_entry['sod_data']:
            content.append("(SOD form not completed)")
            return content
        
        normalized_data = processor.normalize_sod_data(daily_entry['sod_data'])
        
        # Define questions with their normalized keys
        mindset_questions = [
            ("excited_for", "I'm excited today for:"),
            ("one_word", "One word to describe the person I want to be today would be __ because:"),
            ("a_game_for", "Someone who needs me on my a-game today is:"),
            ("obstacle", "What's a potential obstacle/stressful situation for today and how would my best self deal with it?"),
            ("surprise", "Someone I could surprise with a note, gift, or sign of appreciation is:"),
            ("excellence_action", "One action I could take today to demonstrate excellence or real value is:"),
            ("bold_action", "One bold action I could take today is:"),
            ("coach_advice", "An overseeing high performance coach would tell me today that:"),
            ("big_projects", "The big projects I should keep in mind, even if I don't work on them today, are:"),
            ("success_criteria", "I know today would be successful if I did or felt this by the end:")
        ]
        
        for field_key, question_text in mindset_questions:
            content.append(f"**{question_text}**")
            
            # Try normalized key first, then fall back to original key matching
            answer = normalized_data.get(field_key, '')
            
            if not answer:
                # Fallback: check original data for exact question match
                original_data = normalized_data.get('_original', {})
                answer = original_data.get(question_text, '')
            
            if answer and answer.strip():
                content.append(f"{answer}")
            else:
                content.append("(Not provided in SOD form)")
                logger.warning(f"Missing answer for question: {question_text}")
            
        # Morning Mindset
        content.append("### Morning Mindset")
        content.append("")
        
        mindset_questions = [
            "I'm excited today for:",
            "One word to describe the person I want to be today would be __ because:",
            "Someone who needs me on my a-game today is:",
            "What's a potential obstacle/stressful situation for today and how would my best self deal with it?",
            "Someone I could surprise with a note, gift, or sign of appreciation is:",
            "One action I could take today to demonstrate excellence or real value is:",
            "One bold action I could take today is:",
            "An overseeing high performance coach would tell me today that:",
            "The big projects I should keep in mind, even if I don't work on them today, are:",
            "I know today would be successful if I did or felt this by the end:"
        ]
        
        for question in mindset_questions:
            content.append(f"**{question}**")
            if daily_entry['sod_data'] and question in daily_entry['sod_data']:
                answer = daily_entry['sod_data'][question]
                if answer and answer.strip():
                    content.append(f"{answer}")
                else:
                    content.append("(Empty response in SOD form)")
            else:
                content.append("(SOD form not completed)")
            content.append("")
        
        return content
    
    def _build_reflection_section(self, daily_entry):
        """Build reflection section with EOD data (no manual inputs)"""
        content = []
        content.append("## Reflection")
        content.append("")
        
        # Rating (data from frontmatter, but also display here)
        if daily_entry['eod_data']:
            content.append("### Rating")
            content.append("")
            rating = daily_entry['eod_data'].get("Rating", "Not Provided")
            content.append(f"**Rating:** {rating}/10")
            content.append("")
        
            # Summary (data from frontmatter, but also display here)
            content.append("### Summary")
            content.append("")
            summary = daily_entry['eod_data'].get("Summary","")
            if summary and summary.strip():
                content.append(summary)
            else:
                content.append("(Empty summary in EOD form)")
            content.append("")
            
            # Story
            content.append("### Story")
            content.append("")
            content.append("%% What was a moment today that provided immense emotion, insight, or meaning? %%")
            content.append("")
            story = daily_entry['eod_data'].get("Story", "")
            if story and story.strip():
                content.append(story)
            else:
                content.append("(Empty story in EOD form)")
            content.append("")
            
            # Accomplishments
            content.append("### Accomplishments")
            content.append("")
            content.append("%% What did I get done today? %%")
            content.append("")
            accomplishments = daily_entry['eod_data'].get("Accomplishments", "")
            if accomplishments and accomplishments.strip():
                content.append(accomplishments)
            else:
                content.append("(Empty accomplishments in EOD form)")
            content.append("")
            
            # Obstacles
            content.append("### Obstacles")
            content.append("")
            content.append("%% What was an obstacle I faced, how did I deal with it, and what can I learn from for the future? %%")
            content.append("")
            obstacles = daily_entry['eod_data'].get("Obstacles", "")
            if obstacles and obstacles.strip():
                content.append(obstacles)
            else:
                content.append("(Empty obstacles in EOD form)")
            content.append("")
            
            # Content Log
            content.append("### Content Log")
            content.append("")
            content.append("%% What were some insightful inputs and sources that I could process now? %%")
            content.append("")
            content.append("```dataview")
            content.append("table Status, Links, Source")
            content.append('FROM  #input AND !"Hidden"')
            content.append('WHERE contains(dateformat(Created, "yyyy-MM-dd"), this.file.name)')
            content.append("SORT Created desc")
            content.append("```")
            content.append("")
            
            # Thoughts
            content.append("### Thoughts")
            content.append("")
            content.append("%% What ideas was I pondering on or were lingering in my mind? %%")
            content.append("")
            
            # Conversations
            content.append("### Conversations")
            content.append("")
            content.append("%% Create sub-headers for any mini conversation you had or want to prepare for here %%")
            content.append("")
            content.append("#### Meetings")
            content.append("")
            content.append("```dataview")
            content.append("TABLE Attendees, Summary")
            content.append('FROM #meeting AND !"Hidden"')
            content.append("WHERE contains(file.frontmatter.meetingDate, this.file.name)")
            content.append("SORT Created asc")
            content.append("```")
            content.append("")
            
            # Trackers
            content.append("### Trackers")
            content.append("")
            content.append("#### Energies")
            content.append("")
            content.append("> Rate from 1-10")
            content.append("")
            
            # Re-energize question
            content.append("**What did I do to re-energize? How did it go?**")
            content.append("")
            reenergize = daily_entry['eod_data'].get("What did you do to re-energize? How did it go?", "")
            content.append(f"- {reenergize}")
            content.append("")
            
            # Energy levels (data from frontmatter, but also display here)
            energy_types = ["Physical", "Mental", "Emotional", "Spiritual"]
            for energy_type in energy_types:
                content.append(f"##### {energy_type}")
                content.append("")
                energy_level = daily_entry['eod_data'].get(f"{energy_type}", "")
                content.append(f"**{energy_type} Energy:** {energy_level}/10")
                content.append("")
            
            # Improvements
            content.append("### Improvements")
            content.append("")
            content.append("%% What can I do tomorrow to be 1% better? %%")
            content.append("")
            improvements = daily_entry['eod_data'].get("What can I do tomorrow to be 1% better?", "")
            content.append(improvements)
        else:
            # EOD not completed - show placeholder
            content.append("*Complete your evening form to see reflection data here.*")
            content.append("")        

        return content
    
    def _build_notes_section(self, daily_entry):
        """Build today's notes section"""
        content = []
        content.append("## Today's Notes")
        content.append("")
        
        # Dataview for notes created today
        content.append("```dataview")
        content.append('TABLE file.tags as "Note Type", Created')
        content.append('from ""')
        content.append('WHERE contains(dateformat(Created, "yyyy-MM-dd"), this.file.name)')
        content.append("SORT file.name")
        content.append("```")
        content.append("")
        
        # Form completion status
        if daily_entry['sod_timestamp'] or daily_entry['eod_timestamp']:
            content.append("### Form Completion Status")
            content.append("")
            if daily_entry['sod_timestamp']:
                sod_time = daily_entry['sod_timestamp'].strftime('%I:%M %p')
                content.append(f"✅ Morning form completed at {sod_time}")
            else:
                content.append("❌ Morning form not completed")
            
            if daily_entry['eod_timestamp']:
                eod_time = daily_entry['eod_timestamp'].strftime('%I:%M %p')
                content.append(f"✅ Evening form completed at {eod_time}")
            else:
                content.append("⏳ Evening form not completed")
        
        return content
    
    def generate_template_from_date(self, date):
        """Generate template for a specific date (utility method)"""
        from database import DatabaseManager
        
        db_manager = DatabaseManager()
        daily_entry = db_manager.get_daily_entry(date)
        
        if daily_entry:
            return self.generate_daily_template(daily_entry)
        else:
            # Create a basic template for date with no data
            basic_entry = {
                'date': date,
                'sod_data': None,
                'sod_timestamp': None,
                'eod_data': None,
                'eod_timestamp': None
            }
            return self.generate_daily_template(basic_entry)
        
    def _insert_notion_captures(self, content_lines: List[str], notion_content: str) -> List[str]:
        """
        Insert Notion capture content under the ### Captured Notes section.
        
        Args:
            content_lines: Existing markdown content as list of lines
            notion_content: Formatted notion content to insert
            
        Returns:
            Updated content lines with notion content inserted
        """
        if not notion_content.strip():
            # print("DEBUG: notion_content is empty, returning original lines")
            return content_lines
        
        # print(f"DEBUG: Inserting notion content ({len(notion_content)} chars)")
        # print(f"DEBUG: notion_content preview: {notion_content[:100]}...")
    

        # Find the ### Captured Notes section
        capture_notes_index = None
        for i, line in enumerate(content_lines):
            if line.strip() == "### Captured Notes":
                capture_notes_index = i
                # print(f"DEBUG: Found '### Captured Notes' at line {i}")
                break
        
        if capture_notes_index is None:
            # print("DEBUG: Could not find ### Captured Notes section")
            logger.warning("Could not find ### Captured Notes section")
            for i, line in enumerate(content_lines):
                    if line.startswith("###"):
                        # print(f"DEBUG: Found section at line {i}: {line}")
                        return content_lines
        
        # Find the end of the dataview block (look for next ### or ##)
        insert_index = None
        for i in range(capture_notes_index + 1, len(content_lines)):
            line = content_lines[i].strip()
            if line.startswith("```") and i > capture_notes_index + 1:
                # Found end of dataview block, insert after it
                insert_index = i + 1
                # print(f"DEBUG: Found end of dataview block at line {i}, will insert at {insert_index}")
                break
            elif line.startswith("###") or line.startswith("##"):
                # Found next section, insert before it
                insert_index = i
                # print(f"DEBUG: Found next section at line {i}, will insert before it")
                break
        
        # If no insertion point found, append to end
        if insert_index is None:
            insert_index = len(content_lines)
            # print(f"DEBUG: No insertion point found, appending at end (line {insert_index})")
        
        # Insert the notion content
        notion_lines = notion_content.split('\n')
        # print(f"DEBUG: Splitting notion content into {len(notion_lines)} lines")

        
        # Add a separator and the content
        updated_lines = (
            content_lines[:insert_index] + 
            ['', '#### From Daily Capture'] + 
            notion_lines + 
            [''] + 
            content_lines[insert_index:]
        )

        # print(f"DEBUG: Original content had {len(content_lines)} lines")
        # print(f"DEBUG: Updated content has {len(updated_lines)} lines")
        # print(f"DEBUG: Added {len(notion_lines) + 3} lines (content + separator + spacing)")
            
        return updated_lines<|MERGE_RESOLUTION|>--- conflicted
+++ resolved
@@ -3,7 +3,6 @@
 import re
 from typing import List, Dict
 from typing import List
->>>>>>> origin/main
 from config import Config
 import logging
 
@@ -145,12 +144,9 @@
         'error': None
         }
 
-<<<<<<< HEAD
-=======
 
         # Process Notion captures if EOD data exists (indicating end of day processing)
 
->>>>>>> e039321b
         if daily_entry['eod_data'] and Config.NOTION_ENABLED:
             try:
                 from notion_manager import NotionManager
@@ -159,8 +155,6 @@
                 print(f"🔍 Processing Notion captures for {date_str}...")
                 
                 # Get captures from Notion with enhanced logging
-<<<<<<< HEAD
-=======
                 capture_result = notion_manager.get_daily_capture_content()
                 
                 if capture_result['success'] and capture_result['content']:
@@ -173,7 +167,6 @@
                     
                     # Format for markdown with validation
                 # Get captures from Notion
->>>>>>> e039321b
                 capture_result = notion_manager.get_daily_capture_content()
                 
                 if capture_result['success'] and capture_result['content']:
@@ -193,11 +186,6 @@
                     if len(notion_markdown) > 0:
                         print(f"   Preview: {notion_markdown[:100]}...")
                     
-<<<<<<< HEAD
-                    print(f"📝 Generated {len(notion_markdown)} characters of markdown")
-                    if len(notion_markdown) > 0:
-                        print(f"   Preview: {notion_markdown[:100]}...")
-=======
                     if notion_markdown.strip():
                         # Insert into content with validation
                         content_lines = content.split('\n')
@@ -210,7 +198,6 @@
                         print(f"✅ Imported captures (+{added_lines} lines)")
                     # print(f"DEBUG: Generated markdown length: {len(notion_markdown)}")
                     # print(f"DEBUG: Generated markdown preview: {notion_markdown[:200]}...")
->>>>>>> e039321b
                     
                     if notion_markdown.strip():
                         # Insert into content with validation
@@ -219,14 +206,8 @@
                         
                         updated_lines = self._insert_notion_captures(content_lines, notion_markdown)
                         content = '\n'.join(updated_lines)
-<<<<<<< HEAD
-                        
-                        added_lines = len(updated_lines) - original_lines
-                        print(f"✅ Imported captures (+{added_lines} lines)")
-=======
                         print(f"✅ Imported captures from Notion Daily Capture")
                         # print(f"DEBUG: Content after insertion contains 'Quick Capture': {'Quick Capture' in content}")
->>>>>>> e039321b
 
                         notion_processing_results['captures_found'] = True
                         notion_processing_results['sections_imported'] = len([
@@ -273,8 +254,6 @@
                     # Final status report
                     if notion_processing_results['sections_imported'] > 0:
                         print(f"🎉 Successfully processed {notion_processing_results['sections_imported']} capture sections")
-<<<<<<< HEAD
-=======
                 else:
                     if capture_result['success']:
                         print("ℹ️ No captures found in Notion Daily Capture page")
@@ -309,7 +288,6 @@
 
                 if notion_processing_results['sections_imported'] > 0:
                     print(f"✅ Imported {notion_processing_results['sections_imported']} capture sections from Notion")
->>>>>>> e039321b
                 else:
                     if capture_result['success']:
                         print("ℹ️ No captures found in Notion Daily Capture page")
@@ -322,13 +300,7 @@
             except Exception as e:
                 error_msg = f"Notion processing exception: {e}"
                 print(f"❌ {error_msg}")
-<<<<<<< HEAD
-                notion_processing_results['error'] = error_msg
-                logger.error(error_msg, exc_info=True)
-        
-=======
                 notion_processing_results['error'] = error_msg        
->>>>>>> e039321b
         # Write to file
         filename = f"{date_str}.md"
         filepath = os.path.join(self.output_dir, filename)
@@ -449,12 +421,8 @@
         return [f"<< [[My Calendar/My Daily Notes/{prev_date}|{prev_date}]] | [[My Calendar/My Weekly Notes/{week_str}|{week_str}]] | [[My Calendar/My Daily Notes/{next_date}|{next_date}]] >>"]
     
     def _build_reminders_section(self, daily_entry):
-<<<<<<< HEAD
-        """Build reminders section with enhanced SOD data processing"""
-=======
 
         """Build reminders section with SOD data"""
->>>>>>> e039321b
         content = []
         content.append("## Reminders")
         content.append("")
@@ -462,8 +430,6 @@
         processor = SODDataProcessor()
         
         # Today's Highlight with enhanced processing
-<<<<<<< HEAD
-=======
         content.append("```ad-tip")
         content.append("title:Today's Highlight")
         
@@ -497,7 +463,6 @@
             for item in big3_items:
                 content.append(item)
         # Today's Highlight
->>>>>>> e039321b
         content.append("```ad-tip")
         content.append("title:Today's Highlight")
         
@@ -602,14 +567,11 @@
         processor = SODDataProcessor()
         
         # Enhanced gratitude processing
-<<<<<<< HEAD
-=======
         content.append("**3 things I'm grateful for in my life:**")
         if daily_entry['sod_data']:
             normalized_data = processor.normalize_sod_data(daily_entry['sod_data'])
             gratitude_life = normalized_data.get('gratitude_life', '')
             
->>>>>>> e039321b
         content.append("**3 things I'm grateful for in my life:**")
         if daily_entry['sod_data']:
             normalized_data = processor.normalize_sod_data(daily_entry['sod_data'])
@@ -630,11 +592,8 @@
             normalized_data = processor.normalize_sod_data(daily_entry['sod_data'])
             gratitude_self = normalized_data.get('gratitude_self', '')
             
-<<<<<<< HEAD
-=======
         if daily_entry['sod_data'] and "3 things I'm grateful about myself:" in daily_entry['sod_data']:
             gratitude_self = daily_entry['sod_data']["3 things I'm grateful about myself:"]
->>>>>>> e039321b
             if gratitude_self:
                 items = [item.strip() for item in gratitude_self.split('\n') if item.strip()]
                 for item in items:
